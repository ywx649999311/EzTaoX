"""Light curve models module."""
from collections.abc import Callable
from functools import partial

import equinox as eqx
import jax
import jax.flatten_util
import jax.numpy as jnp
import numpyro
import tinygp
from numpy.typing import NDArray
from tinygp import GaussianProcess
from tinygp.helpers import JAXArray

from eztaox.kernels import MultibandDeltaQuasi, MultibandDelta, MultibandFFT, MultibandDecorrelation


class MultiVarModel(eqx.Module):
    """
    MultiVarModel is a class for modeling multivariate time series data using Gaussian Processes.

    Attributes:
        X (JAXArray): The input features, consisting of time and band indices.
        y (JAXArray): The observed data, typically magnitudes.
        diag (JAXArray): The diagonal elements of the covariance matrix, typically representing the variance of the observations.
        kernel_def (Callable): The kernel function used in the Gaussian Process.
        zero_mean (bool): Whether to use a zero mean function. Default is True.
        has_jitter (bool): Whether to add jitter to the diagonal of the covariance matrix. Default is False.
        has_lag (bool): Whether to apply a lag transformation to the time axis. Default is False.

    Methods:
        __init__(self, X, y, yerr, kernel, **kwargs):
            Initializes the MultiVarModel with the given data, kernel, and optional parameters.

        lag_transform(self, X, has_lag, params):
            Applies a lag transformation to the time axis if has_lag is True.

        amp_transform(self, params):
            Transforms the amplitude parameters.

        mean_func(zero_mean, nBand, params, X):
            Computes the mean function for the Gaussian Process.

        _build_gp(self, params):
            Builds the Gaussian Process model with the given parameters.

        log_prob(self, params):
            Computes the log probability of the observed data under the Gaussian Process model.

        sample(self, params):
            Samples from the Gaussian Process model using the given parameters.

        pred(self, params, X):
            Makes predictions using the Gaussian Process model for the given input features.
    """
    X: JAXArray
    y: JAXArray = eqx.field(converter=jnp.asarray)
    diag: JAXArray = eqx.field(converter=jnp.asarray)
    kernel_def: Callable
    zero_mean: bool = True
    has_jitter: bool = False
    has_lag: bool = False

    def __init__(
        self,
        X: JAXArray,
        y: JAXArray | NDArray,
        yerr: JAXArray | NDArray,
        kernel: tinygp.kernels.quasisep.Quasisep,
        **kwargs,
    ) -> None:
<<<<<<< HEAD
        self.X = (jnp.asarray(X[0]), jnp.asarray(X[1], dtype=int)) 
=======
        if not isinstance(kernel, tinygp.kernels.quasisep.Quasisep):
            raise TypeError("This model only takes quasiseperable kernels.")

        self.X = X
>>>>>>> dab4d987
        self.diag = yerr**2
        self.y = y
        self.kernel_def = jax.flatten_util.ravel_pytree(kernel)[1]
        self.zero_mean = kwargs.get("zero_mean", True)
        self.has_jitter = kwargs.get("has_jitter", False)
        self.has_lag = kwargs.get("has_lag", False)

    def lag_transform(
        self, X: JAXArray, has_lag: bool, params: dict[str, JAXArray]
    ) -> tuple[tuple[JAXArray, JAXArray], JAXArray]:
        if has_lag is True:
            lags = jnp.insert(jnp.atleast_1d(params["lag"]), 0, 0.0)
        else:
            nBand = params["log_amp_delta"].size + 1
            lags = jnp.zeros(nBand)
        t, band = X
        new_t = t - lags[band]
        inds = jnp.argsort(new_t)
        return (new_t, band), inds

    def amp_transform(self, params: dict[str, JAXArray]) -> JAXArray:
        return jnp.insert(jnp.atleast_1d(params["log_amp_delta"]), 0, 0.0)

    @staticmethod
    def mean_func(
        zero_mean: bool, nBand: int, params: dict[str, JAXArray], X: JAXArray
    ) -> JAXArray:
        if zero_mean is True:
            means = jnp.zeros(nBand)
        else:
            means = jnp.atleast_1d(params["mean"])
        return means[X[1]]

    def _build_gp(
        self, params: dict[str, JAXArray]
    ) -> tuple[GaussianProcess, JAXArray]:
        # log amp + mean
        log_amps = self.amp_transform(params)
        means = partial(
            MultiVarModel.mean_func, self.zero_mean, log_amps.shape[0], params
        )

        # time axis transform: t and band are not sorted,
        # inds gives the sorted indices for the new_t
        X, inds = self.lag_transform(self.X, self.has_lag, params)
        t = X[0]
        band = X[1]

        # add jitter to the diagonal
        if self.has_jitter is True:
            diags = self.diag[inds] + (jnp.exp(params["log_jitter"]) ** 2)[band[inds]]
        else:
            diags = self.diag[inds]

        # def kernel
        kernel = MultibandDeltaQuasi(
            amplitudes=jnp.exp(log_amps),
            kernel=self.kernel_def(jnp.exp(params["log_kernel_param"])),
        )

        return (
            GaussianProcess(
                kernel,
                (t[inds], band[inds]),
                diag=diags,
                mean=means,
                assume_sorted=True,
            ),
            inds,
        )

    @eqx.filter_jit
    def log_prob(self, params: dict[str, JAXArray]) -> JAXArray:
        gp, inds = self._build_gp(params)
        return gp.log_probability(y=self.y[inds])

    def sample(self, params: dict[str, JAXArray]) -> None:
        gp, inds = self._build_gp(params)
        numpyro.sample("gp", gp.numpyro_dist(), obs=self.y[inds])

    @eqx.filter_jit
    def pred(
        self, params: dict[str, JAXArray], X: JAXArray
    ) -> tuple[JAXArray, JAXArray]:
        # transform time axis
        new_X, inds = self.lag_transform(X, self.has_lag, params)

        # build gp, cond
        gp, inds = self._build_gp(params)
        _, cond = gp.condition(self.y[inds], new_X)

        return cond.loc, jnp.sqrt(cond.variance)


class MultiVarModelFFT(MultiVarModel):
    """
    MultiVarModelFFT is a subclass of MultiVarModel for modeling multivariate time series data using Gaussian Processes with FFT-based transfer functions.

    This class extends the MultiVarModel by adding support for decorrelation matrices and user-defined transfer functions.
    The transfer_function needs to have the form:
    def f(X, **kwargs):
        # Some calculation
        p = jax.scipy.stats.norm.pdf(X[0], 5)
        return p
    See transfer_functions.py module

    Attributes:
        has_decorrelation (bool): Whether to add a decorrelation matrix to the kernel. Default is False.
        transfer_function (None | Callable): User-defined transfer function to use. Default is None.

    Methods:
        __init__(self, X, y, yerr, kernel, **kwargs):
            Initializes the MultiVarModelFFT with the given data, kernel, and optional parameters.

        _build_gp(self, params):
            Builds the Gaussian Process model with the given parameters, including the transfer function and decorrelation matrix if specified.
    """
    has_decorrelation: bool = False
    transfer_function: None | Callable = None

    def __init__(
        self,
        X: JAXArray,
        y: JAXArray | NDArray,
        yerr: JAXArray | NDArray,
        kernel: tinygp.kernels.quasisep.Quasisep,
        **kwargs,
    ) -> None:
        self.X = (jnp.asarray(X[0]), jnp.asarray(X[1], dtype=int)) 
        self.diag = yerr**2
        self.y = y
        self.kernel_def = jax.flatten_util.ravel_pytree(kernel)[1]
        self.zero_mean = kwargs.get("zero_mean", True)
        self.has_jitter = kwargs.get("has_jitter", False)
        self.has_lag = kwargs.get("has_lag", False)
        self.has_decorrelation = kwargs.get("has_decorrelation", False)
        self.transfer_function = kwargs.get("transfer_function", None)

    def _build_gp(
        self, params: dict[str, JAXArray]
    ) -> tuple[GaussianProcess, JAXArray]:
        # log amp + mean
        log_amps = self.amp_transform(params)
        means = partial(
            MultiVarModel.mean_func, self.zero_mean, log_amps.shape[0], params
        )

        # time axis transform: t and band are not sorted,
        # inds gives the sorted indices for the new_t
        X, inds = self.lag_transform(self.X, self.has_lag, params)
        t = X[0]
        band = X[1]

        # add jitter to the diagonal
        if self.has_jitter is True:
            diags = self.diag[inds] + (jnp.exp(params["log_jitter"]) ** 2)[band[inds]]
        else:
            diags = self.diag[inds]

        # def kernel
        if self.transfer_function is None:
            kernel = MultibandDelta(
                amplitudes=jnp.exp(log_amps),
                kernel=self.kernel_def(jnp.exp(params["log_kernel_param"])),
            )
        # full transfer function calculation
        else:
            kernel = MultibandFFT(
                amplitudes=jnp.exp(log_amps),
                kernel=self.kernel_def(jnp.exp(params["log_kernel_param"])),
                transfer_function=jax.tree_util.Partial(self.transfer_function),
                **params
            )
        # add the decorrelation matrix
        if self.has_decorrelation is True:
            nBand = params["log_amp_delta"].size + 1
            log_diagonal = jnp.zeros(nBand)
            kernel = MultibandDecorrelation(kernel, jnp.exp(log_diagonal), params["off_diagonal"])

        return (
            GaussianProcess(
                kernel,
                (t[inds], band[inds]),
                diag=diags,
                mean=means,
            ),
            inds,
        )


class UniVarModel(eqx.Module):
    """
    UniVarModel is a class for modeling univariate time series data using Gaussian Processes.

    Attributes:
        t (JAXArray): The time points of the observed data.
        y (JAXArray): The observed data.
        yerr (JAXArray): The errors of the observed data.
        inds (JAXArray): The indices that sort the time points.
        kernel_def (Callable): The kernel function used in the Gaussian Process.
        zero_mean (bool): Whether to use a zero mean function. Default is True.
        has_jitter (bool): Whether to add jitter to the diagonal of the covariance matrix. Default is False.

    Methods:
        __init__(self, t, y, yerr, kernel, **kwargs):
            Initializes the UniVarModel with the given time series data, kernel, and optional parameters.

        mean_func(zero_mean, params, X):
            Computes the mean function for the Gaussian Process.

        _build_gp(self, params):
            Builds the Gaussian Process model with the given parameters.

        log_prob(self, params):
            Computes the log probability of the observed data under the Gaussian Process model.

        sample(self, params):
            Samples from the Gaussian Process model using the given parameters.

        pred(self, params, t):
            Makes predictions using the Gaussian Process model for the given time series data.
    """
    t: JAXArray = eqx.field(converter=jnp.asarray)
    y: JAXArray = eqx.field(converter=jnp.asarray)
    yerr: JAXArray = eqx.field(converter=jnp.asarray)
    inds: JAXArray = eqx.field(converter=jnp.asarray)
    kernel_def: Callable
    zero_mean: bool = True
    has_jitter: bool = False

    def __init__(
        self,
        t: JAXArray | NDArray,
        y: JAXArray | NDArray,
        yerr: JAXArray | NDArray,
        kernel: tinygp.kernels.quasisep.Quasisep,
        **kwargs,
    ) -> None:
        if not isinstance(kernel, tinygp.kernels.quasisep.Quasisep):
            raise TypeError("This model only takes quasiseperable kernels.")
        self.t = t
        self.y = y
        self.yerr = yerr
        self.inds = jnp.argsort(t)
        self.kernel_def = jax.flatten_util.ravel_pytree(kernel)[1]
        self.zero_mean = kwargs.get("zero_mean", True)
        self.has_jitter = kwargs.get("has_jitter", False)

    @staticmethod
    def mean_func(zero_mean, params: dict[str, JAXArray], X: JAXArray) -> JAXArray:
        if zero_mean is True:
            mean = jnp.zeros(())
        else:
            mean = params["mean"]
        return mean

    def _build_gp(self, params: dict[str, JAXArray]) -> GaussianProcess:
        mean = partial(UniVarModel.mean_func, self.zero_mean, params)

        # add jitter to the diagonal
        if self.has_jitter is True:
            diags = self.yerr**2 + jnp.exp(params["log_jitter"]) ** 2
        else:
            diags = self.yerr**2

        # re-create kernel
        kernel = self.kernel_def(jnp.exp(params["log_kernel_param"]))
        return GaussianProcess(
            kernel,
            self.t[self.inds],
            diag=diags[self.inds],
            mean=mean,
            assume_sorted=True,
        )

    @eqx.filter_jit
    def log_prob(self, params: dict[str, JAXArray]) -> JAXArray:
        gp = self._build_gp(params)
        return gp.log_probability(self.y[self.inds])

    def sample(self, params: dict[str, JAXArray]) -> None:
        gp = self._build_gp(params)
        numpyro.sample("gp", gp.numpyro_dist(), obs=self.y[self.inds])

    @eqx.filter_jit
    def pred(
        self, params: dict[str, JAXArray], t: JAXArray | NDArray
    ) -> tuple[JAXArray, JAXArray]:
        _, cond = self._build_gp(params).condition(self.y[self.inds], t)
        return cond.loc, jnp.sqrt(cond.variance)<|MERGE_RESOLUTION|>--- conflicted
+++ resolved
@@ -69,14 +69,11 @@
         kernel: tinygp.kernels.quasisep.Quasisep,
         **kwargs,
     ) -> None:
-<<<<<<< HEAD
-        self.X = (jnp.asarray(X[0]), jnp.asarray(X[1], dtype=int)) 
-=======
+
         if not isinstance(kernel, tinygp.kernels.quasisep.Quasisep):
             raise TypeError("This model only takes quasiseperable kernels.")
 
-        self.X = X
->>>>>>> dab4d987
+        self.X = (jnp.asarray(X[0]), jnp.asarray(X[1], dtype=int)) 
         self.diag = yerr**2
         self.y = y
         self.kernel_def = jax.flatten_util.ravel_pytree(kernel)[1]
